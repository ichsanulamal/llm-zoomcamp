--- conflicted
+++ resolved
@@ -7,13 +7,6 @@
 
 
 * [mistral.ai](mistral.ai) (5€ free credit on sign up)
-<<<<<<< HEAD
-* Add a service here
-
-
-
-https://ai.google.dev/gemini-api/docs/get-started/tutorial?lang=python (Google Gemini offering 2 months unlimited access)
-=======
 * [console.groq.com](Groq) (can inference from open source LLMs with rate limits)
 * [api.together.ai](TogetherAI) (can inference from variety of open source LLMs, 25$ free credit on sign up)
->>>>>>> 9685820a
+* [Google Gemini](https://ai.google.dev/gemini-api/docs/get-started/tutorial?lang=python) (2 months unlimited access)